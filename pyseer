#!/usr/bin/env python
'''Python reimplementation of SEER for bacterial GWAS

Copyright 2017 Marco Galardini'''

import contextlib

def get_options():
    import argparse

    description = 'SEER (doi: 10.1038/ncomms12797), reimplemented in python'
    parser = argparse.ArgumentParser(description=description)

    parser.add_argument('kmers',
                        help='Kmers file')
    parser.add_argument('phenotypes',
                        help='Phenotypes file')
    parser.add_argument('distances',
                        help='Strains distance square matrix')

    parser.add_argument('--continuous',
                        action='store_true',
                        default=False,
                        help='Continuous phenotype [Default: binary]')
    parser.add_argument('--print-samples',
                        action='store_true',
                        default=False,
                        help='Print sample lists [Default: hide samples]')
    parser.add_argument('--min-af',
                        type=float,
                        default=0.01,
                        help='Minimum AF [Default: 0.01]')
    parser.add_argument('--max-af',
                        type=float,
                        default=0.99,
                        help='Maximum AF [Default: 0.99]')
    parser.add_argument('--filter-pvalue',
                        type=float,
                        default=1,
                        help='Prefiltering t-test pvalue threshold [Default: 1]')
    parser.add_argument('--lrt-pvalue',
                        type=float,
                        default=1,
                        help='Likelihood ratio test pvalue threshold [Default: 1]')
    parser.add_argument('--max-dimensions',
                        type=int,
                        default=10,
                        help='Maximum number of dimensions to consider after MDS [Default: 10]')
    parser.add_argument('--covariates',
                        default=None,
                        help='User-defined covariates file (tab-delimited)')
    parser.add_argument('--use-covariates',
                        default=None,
                        help='Covariates to use. Format is 1,2q,3 (q for quantitative)'
                             ' [Default: load covariates but don\'t use them]')
    parser.add_argument('--uncompressed',
                        action='store_true',
                        default=False,
                        help='Uncompressed kmers file [Default: gzipped]')
    parser.add_argument('--cpu',
                        type=int,
                        default=1,
                        help='Processes [Default: 1]')
    parser.add_argument('--save-m',
                        help='Prefix for saving matrix decomposition')
    parser.add_argument('--load-m',
                        help='Load an existing matrix decomposition')

    return parser.parse_args()


# thanks to Laurent LAPORTE on SO
@contextlib.contextmanager
def set_env(**environ):
    """
    Temporarily set the process environment variables.

    >>> with set_env(PLUGINS_DIR=u'test/plugins'):
    ...   "PLUGINS_DIR" in os.environ
    True

    >>> "PLUGINS_DIR" in os.environ
    False
    """
    old_environ = dict(os.environ)
    os.environ.update(environ)
    try:
        yield
    finally:
        os.environ.clear()
        os.environ.update(old_environ)


# thanks to Francis Song for this function
# source: http://www.nervouscomputer.com/hfs/cmdscale-in-python/
def cmdscale(D):
    """
    Classical multidimensional scaling (MDS)

    Parameters
    ----------
    D : (n, n) array
        Symmetric distance matrix.

    Returns
    -------
    Y : (n, p) array
        Configuration matrix. Each column represents a dimension. Only the
        p dimensions corresponding to positive eigenvalues of B are returned.
        Note that each dimension is only determined up to an overall sign,
        corresponding to a reflection.

    e : (n,) array
        Eigenvalues of B.
    """
    # Number of points
    n = len(D)

    # Centering matrix
    H = np.eye(n) - np.ones((n, n))/n

    # YY^T
    B = -H.dot(D**2).dot(H)/2

    # Diagonalize
    evals, evecs = np.linalg.eigh(B)

    # Sort by eigenvalue in descending order
    idx   = np.argsort(evals)[::-1]
    evals = evals[idx]
    evecs = evecs[:,idx]

    # Compute the coordinates using positive-eigenvalued components only
    w, = np.where(evals > 0)
    L  = np.diag(np.sqrt(evals[w]))
    V  = evecs[:,w]
    Y  = V.dot(L)

    return Y, evals


def iter_kmers(p, m, infile, all_strains,
               min_af, max_af, print_samples,
               filter_pvalue, lrt_pvalue, null_fit, firth_null):
    for l in infile:
        if not options.uncompressed:
            l = l.decode()
        kmer, strains = l.split()[0], l.rstrip().split()[2:]
        af = float(len(strains)) / len(all_strains)
        # filter by AF
        if af < min_af or af > max_af:
            continue

        d = {x.split(':')[0]: 1
             for x in strains}
<<<<<<< HEAD
        kstrains = sorted(d.keys())
        nkstrains = sorted(all_strains.difference({x.split(':')[0] for x in strains}))
        for x in nkstrains:
            d[x] = 0

        v = p.values
        k = np.array([d[x] for x in p.index
                      if x in d])
        s = m.values
        yield (kmer, v, k, s, af,
               filter_pvalue, lrt_pvalue, null_fit,
               kstrains, nkstrains)


def binary(kmer, p, k, m, af,
           pret, lrtt, null_res,
           kstrains, nkstrains):
    # pre-filtering
    t = np.concatenate((p.reshape(-1, 1), k.reshape(-1, 1)), axis=1).T
    table = [[t[0][(t[0] == 1) & (t[1] == 1)].shape[0],
              t[0][(t[0] == 1) & (t[1] == 0)].shape[0]],
             [t[0][(t[0] == 0) & (t[1] == 1)].shape[0],
              t[0][(t[0] == 0) & (t[1] == 0)].shape[0]]]
=======
        for x in all_strains.difference({x.split(':')[0]
                                         for x in strains}):
            k[x] = 0

        k = pd.Series(k, name=kmer)
        k[np.isnan(k)] = 0.0
        k[k >= 1] = 1.0
        yield p, k, m, af, print_samples, filter_pvalue, lrt_pvalue, null_fit, firth_null


def binary(p, k, m, af, print_samples, pret, lrtt, null_res, null_firth):
    # pre-filtering
    t = p.to_frame().join(k.to_frame(), how='inner')
    table = [[t[(t[0] == 1) & (t[k.name] == 1)].shape[0],
              t[(t[0] == 1) & (t[k.name] == 0)].shape[0]],
             [t[(t[0] == 0) & (t[k.name] == 1)].shape[0],
              t[(t[0] == 0) & (t[k.name] == 0)].shape[0]]]

    # check for small values
    bad_chisq = 0
    bad_entries = 0
    for row in table:
        for entry in row:
            if entry <= 1:
                bad_chisq = 1
            elif entry <= 5:
                bad_entries += 1
    if bad_entries > 1:
        bad_chisq = 1

>>>>>>> b23abd34
    prep = stats.chi2_contingency(table, correction=False)[1]
    if prep > pret:
        return None

    # actual logistic regression
<<<<<<< HEAD
    v = np.concatenate((np.ones(m.shape[0]).reshape(-1, 1),
                        k.reshape(-1, 1),
                        m), axis=1)
    mod = smf.Logit(p, v)
=======
    v = np.concatenate((p.values.reshape(-1, 1),
                        k.values.reshape(-1, 1),
                        m),
                       axis=1)
    df = pd.DataFrame(v,
                      columns=['phenotype', 'kmer'] +
                              ['PC%d'%x for x in range(1, m.shape[1]+1)])
    mod1 = smf.logit(formula='phenotype ~ kmer + ' +
                             ' + '.join(['PC%d'%x for x in range(1, m.shape[1]+1)]),
                     data=df)
>>>>>>> b23abd34

    start_vec = np.ones(df.shape[1])
    start_vec[0] = np.log(np.mean(p.values)/(1-np.mean(p.values)))

    # suppress annoying stdout messages
    old_stdout = sys.stdout
    sys.stdout = open(os.devnull, "w")
    try:
<<<<<<< HEAD
        res = mod.fit(method='newton')
    except np.linalg.linalg.LinAlgError:
        # singular matrix error
        sys.stderr.write('Matrix inversion error with kmer %s\n' % str(kmer))
=======
        if not bad_chisq:
            # try first bfgs optimization
            res1 = mod1.fit(start_params=start_vec, method='bfgs', maxiter=20)
            if not res1.mle_retvals['converged']:
                # fallback to Newton-Raphson
                res1 = mod1.fit(method='newton')

            if res1.bse.kmer > 3:
                bad_chisq = 1
            else:
                lrstat = -2*(null_res - res1.llf)
                lrt_pvalue = stats.chi2.sf(lrstat, 1)

                intercept = res1.params.Intercept
                kbeta = res1.params.kmer
                beta = [getattr(res1.params, 'PC%d'%x) for x in range(1, m.shape[1]+1)]
                bse = res1.bse.kmer
                waldp = float(res1.wald_test('kmer = 0').pvalue)

        # Fit Firth regression with large SE, or nearly separable values
        if bad_chisq:
            #sys.stderr.write("Firth on " + str(k.name) + "\n")
            X = np.concatenate((np.ones((m.shape[0], 1)),
                       k.values.reshape(-1, 1),
                       m),
                       axis=1)
            firth_fit = fit_firth(mod1, start_vec, k.name, X, p.values)
            if firth_fit is None: # Firth failure
                return None
            else:
                intercept, kbeta, beta, bse, waldp, fitll = firth_fit
                lrstat = -2*(null_firth - fitll)
                lrt_pvalue = stats.chi2.sf(lrstat, 1)

    except np.linalg.linalg.LinAlgError:
        # singular matrix error
        sys.stderr.write("Matrix inversion error with kmer " + str(k.name))
>>>>>>> b23abd34
        return None
    finally:
        sys.stdout.close()
        sys.stdout = old_stdout

<<<<<<< HEAD
    # lrt test for logit
    # lifted from statsmodels code for linear regression
    llf_full = res.llf
    llf_restr = null_res.llf
    df_full = res.df_resid
    df_restr = null_res.df_resid
    lrdf = (df_restr - df_full)
    lrstat = -2*(llf_restr - llf_full)
    lrt_pvalue = stats.chi2.sf(lrstat, lrdf)

    if lrt_pvalue > lrtt:
        return None

    x = '\t'.join([str(x)
                   for x in [kmer,
                             af,
                             prep,
                             lrt_pvalue,
                             res.params[1],
                             res.bse[1],
                             res.params[0]] +
                             [res.params[x]
                              for x in range(2, m.shape[1]+2)] +
                             [','.join(kstrains),
                              ','.join(nkstrains)]])
=======
    if lrt_pvalue > lrtt:
        return None

    output = [k.name, af, prep, waldp, lrt_pvalue, kbeta, bse, intercept] + beta
    if print_samples:
        output = output + [','.join(sorted(k[k == 1].index)),','.join(sorted(k[k == 0].index))]
    x = '\t'.join(format_output(x) for x in output)

>>>>>>> b23abd34
    return x

def firth_likelihood(beta, logit):
    return -(logit.loglike(beta) + 0.5*np.log(np.linalg.det(-logit.hessian(beta))))

# Do firth regression
# Note information = -hessian, for some reason available but not implemented in statsmodels
def fit_firth(logit_model, start_vec, kmer_name, X, y, step_limit = 1000, convergence_limit = 0.0001):

    beta_iterations = []
    beta_iterations.append(start_vec)
    for i in range(0, step_limit):
        pi = logit_model.predict(beta_iterations[i])
        W = np.diagflat(np.multiply(pi, 1-pi))
        var_covar_mat = np.linalg.pinv(-logit_model.hessian(beta_iterations[i]))

        # build hat matrix
        rootW = np.sqrt(W)
        H = np.dot(np.transpose(X), np.transpose(rootW))
        H = np.matmul(var_covar_mat, H)
        H = np.matmul(np.dot(rootW, X), H)

        # penalised score
        U = np.matmul(np.transpose(X), p.values - pi + np.multiply(np.diagonal(H), 0.5 - pi))
        new_beta = beta_iterations[i] + np.matmul(var_covar_mat, U)

        # step halving
        j = 0
        while firth_likelihood(new_beta, logit_model) > firth_likelihood(beta_iterations[i], logit_model):
            new_beta = beta_iterations[i] + 0.5*(new_beta - beta_iterations[i])
            j = j + 1
            if (j > step_limit):
                sys.stderr.write("Firth regression failed on kmer " + str(kmer_name) + "\n")
                return None

        beta_iterations.append(new_beta)
        if i > 0 and (np.linalg.norm(beta_iterations[i] - beta_iterations[i-1]) < convergence_limit):
            break

    return_fit = None
    if np.linalg.norm(beta_iterations[i] - beta_iterations[i-1]) >= convergence_limit:
        sys.stderr.write("Firth regression failed on kmer " + str(kmer_name) + "\n")
    else:
        # Calculate stats
        fitll = -firth_likelihood(beta_iterations[-1], logit_model)
        intercept = beta_iterations[-1][0]
        kbeta = beta_iterations[-1][1]
        beta = beta_iterations[-1][2:].tolist()
        bse = math.sqrt(-logit_model.hessian(beta_iterations[-1])[1,1])

<<<<<<< HEAD
def continuous(kmer, p, k, m, af,
               pret, lrtt, null_res,
               kstrains, nkstrains):
=======
        # Calculate p-values
        wald = abs(kbeta/bse)
        waldp = 2 * (1-stats.norm.cdf(wald))

        return_fit = intercept, kbeta, beta, bse, waldp, fitll

    return return_fit


def continuous(p, k, m, af, print_samples, pret, lrtt, null_res):
>>>>>>> b23abd34
    # pre-filtering
    prep = stats.ttest_ind(p[k == 1],
                           p[k == 1],
                           equal_var=False)[1]
    if prep > pret:
        return None

    # actual linear regression
<<<<<<< HEAD
    v = np.concatenate((np.ones(m.shape[0]).reshape(-1, 1),
                        k.reshape(-1, 1),
                        m), axis=1)
    mod = smf.OLS(p, v)
=======
    v = np.concatenate((p.values.reshape(-1, 1),
                        k.values.reshape(-1, 1),
                        m),
                       axis=1)
    df = pd.DataFrame(v,
                      columns=['phenotype', 'kmer'] +
                      ['PC%d'%x for x in range(1, m.shape[1]+1)])
    mod1 = smf.ols(formula='phenotype ~ kmer + ' +
                           ' + '.join(['PC%d'%x for x in range(1, m.shape[1]+1)]),
                   data=df)
>>>>>>> b23abd34

    # suppress annoying stdout messages
    old_stdout = sys.stdout
    sys.stdout = open(os.devnull, "w")
    try:
        res = mod.fit()
    except np.linalg.linalg.LinAlgError:
        # singular matrix error
<<<<<<< HEAD
        sys.stderr.write('Matrix inversion error with kmer %s\n' % str(kmer))
=======
        sys.stderr.write("Matrix inversion error with kmer " + str(k.name))
>>>>>>> b23abd34
        return None
    finally:
        sys.stdout.close()
        sys.stdout = old_stdout

    lrt_pvalue = res.compare_lr_test(null_res)[1]
    if lrt_pvalue > lrtt:
        return None

<<<<<<< HEAD
    x = '\t'.join([str(x)
                   for x in [kmer,
                             af,
                             prep,
                             lrt_pvalue,
                             res.params[1],
                             res.bse[1],
                             res.params[0]] +
                             [res.params[x]
                              for x in range(2, m.shape[1]+2)] +
                             [','.join(kstrains),
                              ','.join(nkstrains)]])
=======
    output = [k.name, af, prep, float(res1.wald_test('kmer = 0').pvalue), lrt_pvalue, res1.params.kmer, res1.bse.kmer, res1.params.Intercept]
    if print_samples:
        output = output + [getattr(res1.params, 'PC%d'%x) for x in range(1, m.shape[1]+1)]
    x = '\t'.join(format_output(x) for x in output)

>>>>>>> b23abd34
    return x

# Fit the null model, regression without k-mer
def fit_null(p, m, continuous, firth = 0):
    v = np.concatenate((p.values.reshape(-1, 1),
                        m),
                       axis=1)
    df = pd.DataFrame(v,
                      columns=['phenotype'] +
                      ['PC%d'%x for x in range(1, m.shape[1]+1)])
    if continuous:
        null_mod = smf.ols(formula='phenotype ~ ' +
                           ' + '.join(['PC%d'%x for x in range(1, m.shape[1]+1)]),
                   data=df)
    else:
        null_mod = smf.logit(formula='phenotype ~ ' +
                             ' + '.join(['PC%d'%x for x in range(1, m.shape[1]+1)]),
                     data=df)

    # suppress annoying stdout messages
    old_stdout = sys.stdout
    sys.stdout = open(os.devnull, "w")
    try:
        if continuous:
            null_res = null_mod.fit()
        else:
            null_res = null_mod.fit(method='newton')
            if firth:
                null_res = -firth_likelihood(null_res.params, null_mod)
            else:
                null_res = null_res.llf

    except np.linalg.linalg.LinAlgError:
        # singular matrix error
<<<<<<< HEAD
        sys.stderr.write('Matrix inversion error with kmer %s\n' % str(k.name))
=======
        sys.stderr.write("Matrix inversion error with kmer " + str(k))
>>>>>>> b23abd34
        return None
    finally:
        sys.stdout.close()
        sys.stdout = old_stdout

    return null_res

def format_output (item):
    formatted = str(item)
    if type(item) is float or type(item) is np.float64:
        formatted = '%.2E' % Decimal(item)

    return formatted

if __name__ == "__main__":
    options = get_options()

    import sys
    if options.cpu > 1 and sys.version_info[0] < 3:
        sys.stderr.write('pyseer requires python version 3 or above ' +
                         'unless the number of threads is 1\n')
        sys.exit(1)
    import os
<<<<<<< HEAD

    # avoid numpy taking up more than one thread
    with set_env(MKL_NUM_THREADS='1',
                 NUMEXPR_NUM_THREADS='1',
                 OMP_NUM_THREADS='1'): 
        import sys
        import gzip
        import warnings
        import itertools
        import numpy as np
        import pandas as pd
        from scipy import stats
        from multiprocessing import Pool
        import statsmodels.formula.api as smf

        # silence warnings
        warnings.filterwarnings('ignore')
        #
        
        # reading phenotypes
        p = pd.Series([float(x.rstrip().split()[-1])
                       for x in open(options.phenotypes)],
                      index=[x.split()[0]
                             for x in open(options.phenotypes)])

        # reading genome distances
=======
    import gzip
    import warnings
    import itertools
    import math
    import numpy as np
    import pandas as pd
    from scipy import stats
    from scipy import optimize
    from decimal import Decimal
    from multiprocessing import Pool
    import statsmodels.formula.api as smf

    # silence warnings
    warnings.filterwarnings('ignore')
    #

    # reading phenotypes
    p = pd.Series([float(x.rstrip().split()[-1])
                   for x in open(options.phenotypes)],
                  index=[x.split()[0]
                         for x in open(options.phenotypes)])

    # reading genome distances
    if options.load_m and os.path.isfile(options.load_m):
        m = pd.read_pickle(options.load_m)
        m = m.loc[p.index]
    else:
>>>>>>> b23abd34
        m = pd.read_table(options.distances,
                          index_col=0)
        m = m.loc[p.index, p.index]
        # metric MDS scaling
<<<<<<< HEAD
        m = pd.DataFrame(cmdscale(m)[0][:, :options.max_dimensions],
=======
        m = pd.DataFrame(cmdscale(m)[0],
>>>>>>> b23abd34
                         index=m.index)
        for i in range(m.shape[1]):
            m[i] = m[i] / max(abs(m[i]))

<<<<<<< HEAD
        all_strains = set(p.index)

        # read covariates
        if options.covariates is not None:
            pass
        #

        print('\t'.join(['kmer', 'af', 'filter-pvalue',
                         'lrt-pvalue', 'beta', 'beta-std-err',
                         'intercept'] +
                         ['covar_%d' % i
                          for i in range(1, options.max_dimensions+1)] +
                         ['k-samples', 'nk-samples']))
        if options.uncompressed:
            infile = open(options.kmers)
        else:
            infile = gzip.open(options.kmers, 'r')

        # multiprocessing setup
        if options.cpu > 1:
            pool = Pool(options.cpu)

        # calculate null regressions once
        null_fit = fit_null(p, m, options.continuous)

        # iterator over each kmer
        # implements maf filtering
        k_iter = iter_kmers(p, m, infile, all_strains,
                            options.min_af, options.max_af,
                            options.filter_pvalue,
                            options.lrt_pvalue, null_fit)

        # actual association test
        if options.cpu > 1:
            # multiprocessing proceeds 1000 MAF-passing kmers per core at a time
            if options.continuous:
                while True:
                    ret = pool.starmap(continuous,
                                       itertools.islice(k_iter,
                                                        options.cpu*1000))
                    if not ret:
                        break
                    for x in ret:
                        if x is None:
                            continue
                        print(x)
            else:
                while True:
                    ret = pool.starmap(binary,
                                       itertools.islice(k_iter,
                                                        options.cpu*1000))
                    if not ret:
                        break
                    for x in ret:
                        if x is None:
                            continue
                        print(x)
        else:
            for data in k_iter:
                if options.continuous:
                    ret = continuous(*data)
                else:
                    ret = binary(*data)
                if ret is None:
=======
        if options.save_m:
            m.to_pickle(options.save_m + ".pkl")
    m = m.values[:, :options.max_dimensions]


    all_strains = set(p.index)

    print('\t'.join(['kmer', 'af', 'filter-pvalue',
                     'wald-pvalue', 'lrt-pvalue', 'beta', 'beta-std-err',
                     'intercept'] + ['covar_%d' % i for i in range(1, options.max_dimensions+1)] +
                     ['k-samples', 'nk-samples']))
    if options.uncompressed:
        infile = open(options.kmers)
    else:
        infile = gzip.open(options.kmers, 'r')

    # multiprocessing setup
    pool = Pool(options.cpu)

    # calculate null regressions once
    null_fit = fit_null(p, m, options.continuous)
    if not options.continuous:
        firth_null = fit_null(p, m, options.continuous, 1)

    # iterator over each kmer
    # implements maf filtering
    k_iter = iter_kmers(p, m, infile, all_strains,
                        options.min_af, options.max_af,
                        options.print_samples, options.filter_pvalue,
                        options.lrt_pvalue, null_fit, firth_null)

    # actual association test
    # multiprocessing proceeds 1000 MAF-passing kmers per core at a time
    if options.continuous:
        while True:
            ret = pool.starmap(continuous, itertools.islice(k_iter, options.cpu*1000))
            if not ret:
                break
            for x in ret:
                if x is None:
                    continue
                print(x)
    else:
        while True:
            ret = itertools.starmap(binary, itertools.islice(k_iter, options.cpu*1000))
            if not ret:
                break
            for x in ret:
                if x is None:
>>>>>>> b23abd34
                    continue
                print(ret)<|MERGE_RESOLUTION|>--- conflicted
+++ resolved
@@ -153,7 +153,6 @@
 
         d = {x.split(':')[0]: 1
              for x in strains}
-<<<<<<< HEAD
         kstrains = sorted(d.keys())
         nkstrains = sorted(all_strains.difference({x.split(':')[0] for x in strains}))
         for x in nkstrains:
@@ -162,14 +161,14 @@
         v = p.values
         k = np.array([d[x] for x in p.index
                       if x in d])
-        s = m.values
-        yield (kmer, v, k, s, af,
-               filter_pvalue, lrt_pvalue, null_fit,
+
+        yield (kmer, v, k, m, af, print_samples,
+               filter_pvalue, lrt_pvalue, null_fit, firth_null,
                kstrains, nkstrains)
 
 
-def binary(kmer, p, k, m, af,
-           pret, lrtt, null_res,
+def binary(kmer, p, k, m, af, print_samples,
+           pret, lrtt, null_res, null_firth,
            kstrains, nkstrains):
     # pre-filtering
     t = np.concatenate((p.reshape(-1, 1), k.reshape(-1, 1)), axis=1).T
@@ -177,24 +176,6 @@
               t[0][(t[0] == 1) & (t[1] == 0)].shape[0]],
              [t[0][(t[0] == 0) & (t[1] == 1)].shape[0],
               t[0][(t[0] == 0) & (t[1] == 0)].shape[0]]]
-=======
-        for x in all_strains.difference({x.split(':')[0]
-                                         for x in strains}):
-            k[x] = 0
-
-        k = pd.Series(k, name=kmer)
-        k[np.isnan(k)] = 0.0
-        k[k >= 1] = 1.0
-        yield p, k, m, af, print_samples, filter_pvalue, lrt_pvalue, null_fit, firth_null
-
-
-def binary(p, k, m, af, print_samples, pret, lrtt, null_res, null_firth):
-    # pre-filtering
-    t = p.to_frame().join(k.to_frame(), how='inner')
-    table = [[t[(t[0] == 1) & (t[k.name] == 1)].shape[0],
-              t[(t[0] == 1) & (t[k.name] == 0)].shape[0]],
-             [t[(t[0] == 0) & (t[k.name] == 1)].shape[0],
-              t[(t[0] == 0) & (t[k.name] == 0)].shape[0]]]
 
     # check for small values
     bad_chisq = 0
@@ -208,122 +189,64 @@
     if bad_entries > 1:
         bad_chisq = 1
 
->>>>>>> b23abd34
     prep = stats.chi2_contingency(table, correction=False)[1]
     if prep > pret:
         return None
 
     # actual logistic regression
-<<<<<<< HEAD
     v = np.concatenate((np.ones(m.shape[0]).reshape(-1, 1),
                         k.reshape(-1, 1),
                         m), axis=1)
     mod = smf.Logit(p, v)
-=======
-    v = np.concatenate((p.values.reshape(-1, 1),
-                        k.values.reshape(-1, 1),
-                        m),
-                       axis=1)
-    df = pd.DataFrame(v,
-                      columns=['phenotype', 'kmer'] +
-                              ['PC%d'%x for x in range(1, m.shape[1]+1)])
-    mod1 = smf.logit(formula='phenotype ~ kmer + ' +
-                             ' + '.join(['PC%d'%x for x in range(1, m.shape[1]+1)]),
-                     data=df)
->>>>>>> b23abd34
-
-    start_vec = np.ones(df.shape[1])
-    start_vec[0] = np.log(np.mean(p.values)/(1-np.mean(p.values)))
+
+    start_vec = np.ones(v.shape[1])
+    start_vec[0] = np.log(np.mean(p)/(1-np.mean(p)))
 
     # suppress annoying stdout messages
     old_stdout = sys.stdout
     sys.stdout = open(os.devnull, "w")
     try:
-<<<<<<< HEAD
-        res = mod.fit(method='newton')
-    except np.linalg.linalg.LinAlgError:
-        # singular matrix error
-        sys.stderr.write('Matrix inversion error with kmer %s\n' % str(kmer))
-=======
         if not bad_chisq:
-            # try first bfgs optimization
-            res1 = mod1.fit(start_params=start_vec, method='bfgs', maxiter=20)
-            if not res1.mle_retvals['converged']:
-                # fallback to Newton-Raphson
-                res1 = mod1.fit(method='newton')
-
-            if res1.bse.kmer > 3:
+            res = mod.fit(start_params=start_vec, method='newton')
+
+            if res.bse[1] > 3:
                 bad_chisq = 1
             else:
-                lrstat = -2*(null_res - res1.llf)
+                lrstat = -2*(null_res - res.llf)
                 lrt_pvalue = stats.chi2.sf(lrstat, 1)
 
-                intercept = res1.params.Intercept
-                kbeta = res1.params.kmer
-                beta = [getattr(res1.params, 'PC%d'%x) for x in range(1, m.shape[1]+1)]
-                bse = res1.bse.kmer
-                waldp = float(res1.wald_test('kmer = 0').pvalue)
+                intercept = res.params[0]
+                kbeta = res.params[1]
+                beta = [res.params[x] for x in range(2, m.shape[1]+2)]
+                bse = res.bse[1]
 
         # Fit Firth regression with large SE, or nearly separable values
         if bad_chisq:
             #sys.stderr.write("Firth on " + str(k.name) + "\n")
-            X = np.concatenate((np.ones((m.shape[0], 1)),
-                       k.values.reshape(-1, 1),
-                       m),
-                       axis=1)
-            firth_fit = fit_firth(mod1, start_vec, k.name, X, p.values)
+            firth_fit = fit_firth(mod, start_vec, kmer, v, p)
             if firth_fit is None: # Firth failure
                 return None
             else:
-                intercept, kbeta, beta, bse, waldp, fitll = firth_fit
+                intercept, kbeta, beta, bse, fitll = firth_fit
                 lrstat = -2*(null_firth - fitll)
                 lrt_pvalue = stats.chi2.sf(lrstat, 1)
 
     except np.linalg.linalg.LinAlgError:
         # singular matrix error
-        sys.stderr.write("Matrix inversion error with kmer " + str(k.name))
->>>>>>> b23abd34
+        sys.stderr.write("Matrix inversion error with kmer " + str(kmer))
         return None
     finally:
         sys.stdout.close()
         sys.stdout = old_stdout
 
-<<<<<<< HEAD
-    # lrt test for logit
-    # lifted from statsmodels code for linear regression
-    llf_full = res.llf
-    llf_restr = null_res.llf
-    df_full = res.df_resid
-    df_restr = null_res.df_resid
-    lrdf = (df_restr - df_full)
-    lrstat = -2*(llf_restr - llf_full)
-    lrt_pvalue = stats.chi2.sf(lrstat, lrdf)
-
     if lrt_pvalue > lrtt:
         return None
 
-    x = '\t'.join([str(x)
-                   for x in [kmer,
-                             af,
-                             prep,
-                             lrt_pvalue,
-                             res.params[1],
-                             res.bse[1],
-                             res.params[0]] +
-                             [res.params[x]
-                              for x in range(2, m.shape[1]+2)] +
-                             [','.join(kstrains),
-                              ','.join(nkstrains)]])
-=======
-    if lrt_pvalue > lrtt:
-        return None
-
-    output = [k.name, af, prep, waldp, lrt_pvalue, kbeta, bse, intercept] + beta
+    output = [kmer, af, prep, lrt_pvalue, kbeta, bse, intercept] + beta
     if print_samples:
-        output = output + [','.join(sorted(k[k == 1].index)),','.join(sorted(k[k == 0].index))]
+        output = output + [','.join(kstrains),','.join(nkstrains)]
     x = '\t'.join(format_output(x) for x in output)
 
->>>>>>> b23abd34
     return x
 
 def firth_likelihood(beta, logit):
@@ -374,22 +297,14 @@
         beta = beta_iterations[-1][2:].tolist()
         bse = math.sqrt(-logit_model.hessian(beta_iterations[-1])[1,1])
 
-<<<<<<< HEAD
-def continuous(kmer, p, k, m, af,
+        return_fit = intercept, kbeta, beta, bse, fitll
+
+    return return_fit
+
+def continuous(kmer, p, k, m, af, print_samples,
                pret, lrtt, null_res,
                kstrains, nkstrains):
-=======
-        # Calculate p-values
-        wald = abs(kbeta/bse)
-        waldp = 2 * (1-stats.norm.cdf(wald))
-
-        return_fit = intercept, kbeta, beta, bse, waldp, fitll
-
-    return return_fit
-
-
-def continuous(p, k, m, af, print_samples, pret, lrtt, null_res):
->>>>>>> b23abd34
+
     # pre-filtering
     prep = stats.ttest_ind(p[k == 1],
                            p[k == 1],
@@ -398,23 +313,10 @@
         return None
 
     # actual linear regression
-<<<<<<< HEAD
     v = np.concatenate((np.ones(m.shape[0]).reshape(-1, 1),
                         k.reshape(-1, 1),
                         m), axis=1)
     mod = smf.OLS(p, v)
-=======
-    v = np.concatenate((p.values.reshape(-1, 1),
-                        k.values.reshape(-1, 1),
-                        m),
-                       axis=1)
-    df = pd.DataFrame(v,
-                      columns=['phenotype', 'kmer'] +
-                      ['PC%d'%x for x in range(1, m.shape[1]+1)])
-    mod1 = smf.ols(formula='phenotype ~ kmer + ' +
-                           ' + '.join(['PC%d'%x for x in range(1, m.shape[1]+1)]),
-                   data=df)
->>>>>>> b23abd34
 
     # suppress annoying stdout messages
     old_stdout = sys.stdout
@@ -423,11 +325,8 @@
         res = mod.fit()
     except np.linalg.linalg.LinAlgError:
         # singular matrix error
-<<<<<<< HEAD
         sys.stderr.write('Matrix inversion error with kmer %s\n' % str(kmer))
-=======
-        sys.stderr.write("Matrix inversion error with kmer " + str(k.name))
->>>>>>> b23abd34
+
         return None
     finally:
         sys.stdout.close()
@@ -437,26 +336,11 @@
     if lrt_pvalue > lrtt:
         return None
 
-<<<<<<< HEAD
-    x = '\t'.join([str(x)
-                   for x in [kmer,
-                             af,
-                             prep,
-                             lrt_pvalue,
-                             res.params[1],
-                             res.bse[1],
-                             res.params[0]] +
-                             [res.params[x]
-                              for x in range(2, m.shape[1]+2)] +
-                             [','.join(kstrains),
-                              ','.join(nkstrains)]])
-=======
-    output = [k.name, af, prep, float(res1.wald_test('kmer = 0').pvalue), lrt_pvalue, res1.params.kmer, res1.bse.kmer, res1.params.Intercept]
+    output = [k.name, af, prep, lrt_pvalue, res1.params[1], res1.bse[1], res1.params[0]] + [res.params[x] for x in range(2, m.shape[1]+2)]
     if print_samples:
-        output = output + [getattr(res1.params, 'PC%d'%x) for x in range(1, m.shape[1]+1)]
+        output = output + [','.join(kstrains), ','.join(nkstrains)]
     x = '\t'.join(format_output(x) for x in output)
 
->>>>>>> b23abd34
     return x
 
 # Fit the null model, regression without k-mer
@@ -491,11 +375,7 @@
 
     except np.linalg.linalg.LinAlgError:
         # singular matrix error
-<<<<<<< HEAD
-        sys.stderr.write('Matrix inversion error with kmer %s\n' % str(k.name))
-=======
-        sys.stderr.write("Matrix inversion error with kmer " + str(k))
->>>>>>> b23abd34
+        sys.stderr.write("Matrix inversion fitting null model\n")
         return None
     finally:
         sys.stdout.close()
@@ -519,7 +399,6 @@
                          'unless the number of threads is 1\n')
         sys.exit(1)
     import os
-<<<<<<< HEAD
 
     # avoid numpy taking up more than one thread
     with set_env(MKL_NUM_THREADS='1',
@@ -529,16 +408,18 @@
         import gzip
         import warnings
         import itertools
+        import math
         import numpy as np
         import pandas as pd
         from scipy import stats
+        from decimal import Decimal
         from multiprocessing import Pool
         import statsmodels.formula.api as smf
 
         # silence warnings
         warnings.filterwarnings('ignore')
         #
-        
+
         # reading phenotypes
         p = pd.Series([float(x.rstrip().split()[-1])
                        for x in open(options.phenotypes)],
@@ -546,49 +427,23 @@
                              for x in open(options.phenotypes)])
 
         # reading genome distances
-=======
-    import gzip
-    import warnings
-    import itertools
-    import math
-    import numpy as np
-    import pandas as pd
-    from scipy import stats
-    from scipy import optimize
-    from decimal import Decimal
-    from multiprocessing import Pool
-    import statsmodels.formula.api as smf
-
-    # silence warnings
-    warnings.filterwarnings('ignore')
-    #
-
-    # reading phenotypes
-    p = pd.Series([float(x.rstrip().split()[-1])
-                   for x in open(options.phenotypes)],
-                  index=[x.split()[0]
-                         for x in open(options.phenotypes)])
-
-    # reading genome distances
-    if options.load_m and os.path.isfile(options.load_m):
-        m = pd.read_pickle(options.load_m)
-        m = m.loc[p.index]
-    else:
->>>>>>> b23abd34
-        m = pd.read_table(options.distances,
+        if options.load_m and os.path.isfile(options.load_m):
+            m = pd.read_pickle(options.load_m)
+            m = m.loc[p.index]
+        else:
+            m = pd.read_table(options.distances,
                           index_col=0)
-        m = m.loc[p.index, p.index]
-        # metric MDS scaling
-<<<<<<< HEAD
-        m = pd.DataFrame(cmdscale(m)[0][:, :options.max_dimensions],
-=======
-        m = pd.DataFrame(cmdscale(m)[0],
->>>>>>> b23abd34
+            m = m.loc[p.index, p.index]
+            # metric MDS scaling
+            m = pd.DataFrame(cmdscale(m)[0],
                          index=m.index)
-        for i in range(m.shape[1]):
-            m[i] = m[i] / max(abs(m[i]))
-
-<<<<<<< HEAD
+            for i in range(m.shape[1]):
+                m[i] = m[i] / max(abs(m[i]))
+
+            if options.save_m:
+                m.to_pickle(options.save_m + ".pkl")
+        m = m.values[:, :options.max_dimensions]
+
         all_strains = set(p.index)
 
         # read covariates
@@ -613,13 +468,15 @@
 
         # calculate null regressions once
         null_fit = fit_null(p, m, options.continuous)
+        if not options.continuous:
+            firth_null = fit_null(p, m, options.continuous, 1)
 
         # iterator over each kmer
         # implements maf filtering
         k_iter = iter_kmers(p, m, infile, all_strains,
                             options.min_af, options.max_af,
-                            options.filter_pvalue,
-                            options.lrt_pvalue, null_fit)
+                            options.print_samples, options.filter_pvalue,
+                            options.lrt_pvalue, null_fit, firth_null)
 
         # actual association test
         if options.cpu > 1:
@@ -653,56 +510,5 @@
                 else:
                     ret = binary(*data)
                 if ret is None:
-=======
-        if options.save_m:
-            m.to_pickle(options.save_m + ".pkl")
-    m = m.values[:, :options.max_dimensions]
-
-
-    all_strains = set(p.index)
-
-    print('\t'.join(['kmer', 'af', 'filter-pvalue',
-                     'wald-pvalue', 'lrt-pvalue', 'beta', 'beta-std-err',
-                     'intercept'] + ['covar_%d' % i for i in range(1, options.max_dimensions+1)] +
-                     ['k-samples', 'nk-samples']))
-    if options.uncompressed:
-        infile = open(options.kmers)
-    else:
-        infile = gzip.open(options.kmers, 'r')
-
-    # multiprocessing setup
-    pool = Pool(options.cpu)
-
-    # calculate null regressions once
-    null_fit = fit_null(p, m, options.continuous)
-    if not options.continuous:
-        firth_null = fit_null(p, m, options.continuous, 1)
-
-    # iterator over each kmer
-    # implements maf filtering
-    k_iter = iter_kmers(p, m, infile, all_strains,
-                        options.min_af, options.max_af,
-                        options.print_samples, options.filter_pvalue,
-                        options.lrt_pvalue, null_fit, firth_null)
-
-    # actual association test
-    # multiprocessing proceeds 1000 MAF-passing kmers per core at a time
-    if options.continuous:
-        while True:
-            ret = pool.starmap(continuous, itertools.islice(k_iter, options.cpu*1000))
-            if not ret:
-                break
-            for x in ret:
-                if x is None:
                     continue
-                print(x)
-    else:
-        while True:
-            ret = itertools.starmap(binary, itertools.islice(k_iter, options.cpu*1000))
-            if not ret:
-                break
-            for x in ret:
-                if x is None:
->>>>>>> b23abd34
-                    continue
-                print(ret)+                print(ret)
