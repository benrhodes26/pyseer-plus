# Copyright 2017 Marco Galardini and John Lees

'''Functions to read data into pyseer and iterate over instances'''

import sys
<<<<<<< HEAD
=======

>>>>>>> 49997667
from .utils import set_env
import re
# avoid numpy taking up more than one thread
with set_env(MKL_NUM_THREADS='1',
             NUMEXPR_NUM_THREADS='1',
             OMP_NUM_THREADS='1'):
    import numpy as np
import pandas as pd
from sklearn import manifold
import hashlib
import binascii

import pyseer.classes as var_obj
from .cmdscale import cmdscale


def load_phenotypes(infile, column):
    """Load phenotypes vector

    Args:
        infile (str)
            Matrix input file
        column (str or None)
            Phenotype column name or None to pick the last column

    Returns:
        p (pandas.Series)
            Phenotype vector (n, 1)
    """
    p = pd.read_table(infile, index_col=0)
    if column is None:
        p = p[p.columns[-1]]
    else:
        p = p[column]
    # Remove missing values
    p = p.dropna()
    return p


def load_structure(infile, p, max_dimensions, mds_type="classic", n_cpus=1,
                   seed=None):
    """Load population structure and apply multidimensional scaling

    Args:
        infile (str)
            Population structure (distance matrix) input file
        p (pandas.Series)
            Phenotype vector (n, 1)
        max_dimensions (int)
            Maximum dimensions to consider when applying
            `metric` or `non-metric` MDS
        mds_type (str)
            MDS algorithm to apply. One of `classic`,
            `metric` or `non-metric`. Any other input will trigger
            the `metric` MDS
        n_cpus (int)
            Number of CPUs to be used for the `metric` or `non-metric`MDS
        seed (int or None)
            Random seed for `metric` or `non-metric` MDS, None if not required

    Returns:
        m (pandas.DataFrame)
            Population structure after MDS (n, m)
    """
    m = pd.read_table(infile,
                      index_col=0)
    sys.stderr.write("Structure matrix has dimension " + str(m.shape) + "\n")

    # Also take intersection here, so that MDS isn't done using samples not present
    # in sample
    intersecting_samples = p.index.intersection(m.index)
    m = m.loc[intersecting_samples, intersecting_samples]

    if len(intersecting_samples) == 0:
        sys.stderr.write('None of the phenotyped samples were found in ' +
                         'population structure matrix\n')
        sys.exit(1)

    # MDS
    if mds_type == "classic":
        projection, evals = cmdscale(m)
    else:
        metric_mds = True
        if mds_type == "non-metric":
            metric_mds = False
        elif mds_type != "metric":
            sys.stderr.write("Unsupported mds type chosen. Assuming metric\n")

        mds = manifold.MDS(max_dimensions, metric_mds, n_jobs=n_cpus,
                           dissimilarity='precomputed',
                           random_state=seed)
        projection = mds.fit_transform(m.values)

    m = pd.DataFrame(projection,
                     index=m.index)
    for i in range(m.shape[1]):
        m[i] = m[i] / max(abs(m[i]))
    return m


def load_lineage(infile, p):
    """Load custom lineage clusters definitions

    Args:
        infile (str)
            Input file for lineage clusters
        p (pandas.Series)
            Phenotypes vector (n, 1)

    Returns:
        result (tuple of (numpy.array, list))
            Lineage binary matrix and cluster labels
    """
    lin = pd.Series([x.rstrip().split()[1]
                     for x in open(infile)],
                    index=[x.split()[0]
                           for x in open(infile)])

    if (len(p.index.difference(lin.index)) > 0):
        sys.stderr.write("All samples with a phenotype must be present in lineage file\n")
        sys.exit(1)
    else:
        lin = lin.loc[lin.index.intersection(p.index)]

    lineages = sorted(set(lin.values))

    lineage_design_mat = []
    lineage_assign = []
    for categ in lineages:
        lineage_design_mat.append(pd.Series([1 if x == categ
                                             else 0
                                             for x in lin.values],
                                            index=lin.index))
        lineage_assign.append(categ)
    lineage_design_mat = pd.concat(lineage_design_mat, axis=1)

    return(lineage_design_mat.values, lineage_assign)


def load_covariates(infile, covariates, p):
    """Load and encode a covariates matrix

    Args:
        infile (str)
            Input file for the covariates matrix
        covariates (iterable or None)
            List of string indicating which columns to use and their
            interpretation. Example: `2q` indicates that the second column
            from the file is a quantitative variable, `2` indicates that
            that same column is categorical. If None, the matrix is loaded
            but nothing is done with it.
        p (pandas.Series)
            Phenotypes vector (n, 1)

    Returns:
        cov (pandas.DataFrame)
            Covariance matrix (n, m)
    """
    c = pd.read_table(infile,
                      header=None,
                      index_col=0)
    c.columns = ['covariate%d' % (x+2) for x in range(c.shape[1])]

    if (len(p.index.difference(c.index)) > 0):
        sys.stderr.write("All samples with a phenotype must be present in covariate file\n")
        sys.exit(1)
    else:
        c = c.loc[c.index.intersection(p.index)]

    # which covariates to use?
    if covariates is None:
        cov = pd.DataFrame([])
    else:
        cov = []
        for col in covariates:
            cnum = int(col.rstrip('q'))
            if cnum == 1 or cnum > c.shape[1] + 1:
<<<<<<< HEAD
                sys.stderr.write('Covariates columns values should be '
                                 '> 1 and lower than total number of ' +
                                 'columns (%d)\n' % (c.shape[1] + 1))
=======
                sys.stderr.write('Covariates columns values should be > 1 and lower ' +
                                 'or equal than total number of columns (%d)\n' % (c.shape[1] + 1))
>>>>>>> 49997667
                return None
            if col[-1] == 'q':
                # quantitative
                cov.append(c['covariate%d' % cnum])
            else:
                # categorical, dummy-encode it
                categories = set(c['covariate%d' % cnum])
                categories.pop()
                for i, categ in enumerate(categories):
                    cov.append(pd.Series([1 if x == categ
                                          else 0
                                          for x in
                                          c['covariate%d' % cnum].values],
                                         index=c.index,
                                         name='covariate%d_%d' % (cnum, i)))
        if len(cov) > 0:
            cov = pd.concat(cov, axis=1)
        else:
            cov = pd.DataFrame([])
    return cov


def load_burden(infile, burden_regions):
    """Load burden regions for VCF analysis

    Args:
        infile (str)
            Input file for burden regions
        burden_regions (list)
            List to be filled in-place
    """
    with open(infile, "r") as region_file:
        for region in region_file:
            (name, region) = region.rstrip().split()
            burden_regions.append((name, region))


def read_variant(infile, p, var_type, burden, burden_regions,
                 uncompressed, all_strains, sample_order):
    """Read input line and parse depending on input file type

    Return a variant name and pres/abs vector

    Args:
        infile (opened file)
            Handle to opened variant file
        p (pandas.Series)
            Phenotypes vector (n, 1)
        var_type (str)
            Variants type (one of: kmers, vcf or Rtab)
        burden (bool)
            Whether to slice a vcf file by burden regions
        burden_regions (collections.deque)
            Burden regions to slice the vcf with
        uncompressed (bool)
            Whether the kmers file is uncompressed
        all_strains (set-like)
            All sample labels that should be present
        sample_order
            Sampes order to interpret each Rtab line

    Returns:
        eof (bool)
            Whether we are at the end of the file
        k (numpy.array)
            Variant presence/absence vector
        var_name (str)
            Variant name
        kstrains (list)
            Samples in which the variant is present
        nkstrains (list)
            Samples in which the variant is absent
        af (float)
            Allele frequency
    """
    if var_type not in {'kmers', 'vcf', 'Rtab'}:
        raise ValueError('Variants type not supported')
    if var_type is "vcf":
        # burden tests read through regions and slice vcf
        if burden:
            if len(burden_regions) > 0:
                line_in = burden_regions.popleft()
            else:  # Last; to raise exception on next loop
                line_in = None
        # read single vcf line
        else:
            try:
                line_in = next(infile)
            except StopIteration:
                line_in = None
    else:
        # kmers and Rtab plain text files
        line_in = infile.readline()

    if not line_in:
        eof = True
        return(eof, None, None, None, None, None)
    else:
        eof = False
        d = {}
        if var_type == "kmers":
            if not uncompressed:
                line_in = line_in.decode()
            var_name, strains = (line_in.split()[0],
                                 line_in.rstrip().split(
                                 '|')[1].lstrip().split())

            d = {x.split(':')[0]: 1
                 for x in strains}

        elif var_type == "vcf":
            if not burden:
                var_name = read_vcf_var(line_in, d)
                if var_name is None:
                    return (eof, None, None, None, None, None)
            else:
                # burden test. Regions are named contig:start-end.
                # Start is non-inclusive, so start one before to include
                (var_name, region) = line_in
                region = re.match('^(.+):(\d+)-(\d+)$', region)
                if region:
                    # Adds presence to d for every variant
                    # observation in region
                    for variant in infile.fetch(region.group(1),
                                                int(region.group(2)) - 1,
                                                int(region.group(3))):
                        var_sub_name = read_vcf_var(variant, d)
                else:  # stop trying to make 'fetch' happen
                    sys.stderr.write("Could not parse region %s\n" %
                                     str(region))
                    return (eof, None, None, None, None, None)

        elif var_type == "Rtab":
            split_line = line_in.rstrip().split()
            var_name, strains = split_line[0], split_line[1:]
            # sanity check
            if len(strains) != len(sample_order):
                raise ValueError('Unexpected mismatch between header and data row')
            for present, sample in zip(strains, sample_order):
                # sanity check
                if present not in {'0', '1'}:
                    raise ValueError('Rtab file not binary')
                if present is not '0':
                    d[sample] = 1

        # Use common dictionary to format design matrix etc
        kstrains = sorted(set(d.keys()).intersection(all_strains))
        nkstrains = sorted(all_strains.difference(set(kstrains)))

        # default for missing samples is absent kmer
        # currently up to user to be careful about matching pheno and var files
        for x in nkstrains:
            d[x] = 0

        af = float(len(kstrains)) / len(all_strains)

        k = np.array([d[x] for x in p.index
                      if x in d])

    return (eof, k, var_name, kstrains, nkstrains, af)


# Parses vcf variants from pysam. Returns None if filtered variant.
# Mutates passed dictionary d
def read_vcf_var(variant, d):
    var_name = "_".join([variant.contig, str(variant.pos)] +
                        [str(allele) for allele in variant.alleles])

    # Do not support multiple alleles. Use 'bcftools norm' to split these
    if len(variant.alts) > 1:
        sys.stderr.write("Multiple alleles at %s_%s. Skipping\n" %
                         (variant.contig, str(variant.pos)))
        var_name = None
    elif variant.filter.keys() == True and "PASS" not in variant.filter.keys():
        var_name = None
    else:
        for sample, call in variant.samples.items():
            # This is dominant encoding. Any instance of '1' will count as present
            # Could change to additive, summing instances, or reccessive only counting
            # when all instances are 1.
            # Shouldn't matter for bacteria, but some people call hets
            for haplotype in call['GT']:
                if str(haplotype) is not "." and haplotype != 0:
                    d[sample] = 1
                    break

    return(var_name)


# Iterable to pass single variants to fixed effects regression
def iter_variants(p, m, cov, var_type, burden, burden_regions, infile,
                  all_strains, sample_order, lineage_effects, lineage_clusters,
                  min_af, max_af, filter_pvalue, lrt_pvalue, null_fit,
                  firth_null, uncompressed, continuous):
    while True:
        eof, k, var_name, kstrains, nkstrains, af = read_variant(infile,
                                                                 p,
                                                                 var_type,
                                                                 burden,
                                                                 burden_regions,
                                                                 uncompressed,
                                                                 all_strains,
                                                                 sample_order)

        # check for EOF
        if eof:
            raise StopIteration

        if (k is None) or not (min_af <= af <= max_af):
            yield (None, None, None, None, None, None,
                   None, None, None, None, None, None,
                   None, None, None, None)
        else:
            v = p.values
            c = cov.values
            pattern = hash_pattern(k)

            yield (var_name, v, k, m, c, af, pattern,
                   lineage_effects, lineage_clusters,
                   filter_pvalue, lrt_pvalue, null_fit, firth_null,
                   kstrains, nkstrains, continuous)


def iter_variants_lmm(variant_iter, lmm, h2,
                      lineage, lineage_clusters,
                      covariates, continuous, filter_pvalue, lrt_pvalue):
    for variants, variant_mat, eof in variant_iter:
        if len(variants) == 0:
            break
        yield (lmm, h2, variants, variant_mat, lineage,
               lineage_clusters, covariates,
               continuous, filter_pvalue, lrt_pvalue)
        if eof:
            break


# Loads a block of variants into memory for use with LMM
def load_var_block(var_type, p, burden, burden_regions, infile,
                   all_strains, sample_order, min_af, max_af,
                   uncompressed, block_size):
    while True:
        variants = []
        # pre-allocation of memory
        variant_mat = np.zeros((len(p), block_size))
        for var_idx in range(block_size):
            eof, k, var_name, kstrains, nkstrains, af = read_variant(
                                            infile, p, var_type,
                                            burden, burden_regions,
                                            uncompressed, all_strains,
                                            sample_order)

            # check for EOF
            if eof:
                break

            if k is None or af < min_af or af > max_af:
                pattern = None
            else:
                pattern = hash_pattern(k)
                variant_mat[:, var_idx] = k
            variants.append((var_obj.LMM(var_name, pattern, af, np.nan,
                                         np.nan, np.nan, np.nan, np.nan,
                                         np.nan, kstrains, nkstrains,
                                         set(), True, True),
                             p, k))
        yield (variants, variant_mat, eof)
        if eof:
            break

    yield None, None, True


def hash_pattern(k):
    """Calculates the hash of a presence/absence vector

    Args:
        k (numpy.array)
            Variant presence/absence binary vector (n, 1)

    Returns:
        hash (byte)
            Hashed pattern
    """
    pattern = k.view(np.uint8)
    hashed = hashlib.md5(pattern)
    return (binascii.b2a_base64(hashed.digest()))<|MERGE_RESOLUTION|>--- conflicted
+++ resolved
@@ -3,10 +3,6 @@
 '''Functions to read data into pyseer and iterate over instances'''
 
 import sys
-<<<<<<< HEAD
-=======
-
->>>>>>> 49997667
 from .utils import set_env
 import re
 # avoid numpy taking up more than one thread
@@ -184,14 +180,9 @@
         for col in covariates:
             cnum = int(col.rstrip('q'))
             if cnum == 1 or cnum > c.shape[1] + 1:
-<<<<<<< HEAD
                 sys.stderr.write('Covariates columns values should be '
-                                 '> 1 and lower than total number of ' +
+                                 '> 1 and less than or equal to total number of ' +
                                  'columns (%d)\n' % (c.shape[1] + 1))
-=======
-                sys.stderr.write('Covariates columns values should be > 1 and lower ' +
-                                 'or equal than total number of columns (%d)\n' % (c.shape[1] + 1))
->>>>>>> 49997667
                 return None
             if col[-1] == 'q':
                 # quantitative
